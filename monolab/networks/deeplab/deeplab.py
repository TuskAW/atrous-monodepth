--- conflicted
+++ resolved
@@ -4,12 +4,7 @@
 from typing import List, Tuple
 import logging
 
-<<<<<<< HEAD
 from monolab.networks.deeplab.deeplab_decoder import Decoder, DecoderSkipless
-=======
-from monolab.networks.resnet import Resnet50
-from monolab.networks.deeplab.deeplab_decoder import Decoder
->>>>>>> 2262aedf
 from monolab.networks.deeplab.aspp import ASPP
 from monolab.networks.resnet import Resnet50
 
@@ -24,11 +19,8 @@
         output_stride=16,
         freeze_bn=False,
         aspp_dilations=None,
-<<<<<<< HEAD
         decoder_type="deeplab",
         skip_connections=True,
-=======
->>>>>>> 2262aedf
     ):
         """
         DeepLab Module.
@@ -97,11 +89,7 @@
         x = self.aspp(x_dcnn_out)
 
         # List of decoder results of size num_disparity_maps
-<<<<<<< HEAD
         disp1, disp2, disp3, disp4 = self.decoder(x, x1, x2, x3, x4)
-=======
-        disp1, disp2, disp3, disp4 = self.decoder(x)
->>>>>>> 2262aedf
 
         return [disp1, disp2, disp3, disp4]
 
@@ -119,11 +107,8 @@
         output_stride=16,
         backbone="resnet",
         aspp_dilations=[1, 2, 4, 8, 12, 18, 32],
-<<<<<<< HEAD
         decoder_type="deeplab",
         skip_connections=False,
-=======
->>>>>>> 2262aedf
     )
     print(net)
 
