--- conflicted
+++ resolved
@@ -14,13 +14,7 @@
         If mode='train', each element is a dict containing 'left_image' and 'right_image'
     """
 
-<<<<<<< HEAD
-    def __init__(self, root_dir, filenames_file, mode, transform=None, dataset = 'kitti'):
-=======
-    def __init__(
-        self, root_dir, filenames_file, mode, shuffle=False, seed=9001, transform=None
-    ):
->>>>>>> 97fbe049
+    def __init__(self, root_dir, filenames_file, mode, shuffle = false, seed=9001, transform=None, dataset = 'kitti'):
         """ Setup a Kitti sequence dataset.
 
         Args:
@@ -140,17 +134,14 @@
         size=size,
     )
 
-<<<<<<< HEAD
-    image_data_set = ImageLoader(root_dir, filenames_file, mode=mode, transform=data_transform, dataset = dataset)
-=======
-    dataset = KittiLoader(
+    image_data_set = ImageLoader(
         root_dir,
         filenames_file,
         mode=mode,
         shuffle=shuffle_before,
         transform=data_transform,
+        dataset= dataset
     )
->>>>>>> 97fbe049
 
     n_img = len(image_data_set)
 
