import argparse
import logging
import torch
import os
import matplotlib.pyplot as plt
import numpy as np

from utils import get_model, to_device, setup_logging
from monolab.data_loader import prepare_dataloader
from evaluate.eval_eigensplit import EvaluateEigen
from evaluate.eval_kitti_gt import EvaluateKittiGT


def parse_args() -> argparse.Namespace:
    parser = argparse.ArgumentParser(
        description="PyTorch Monolab Testing: Monodepth x " "DeepLabv3+"
    )
    parser.add_argument(
        "--filenames-file",
        help="File that contains a list of filenames for testing. \
                            Each line should contain left and right image paths \
                            separated by a space.",
    )
    parser.add_argument(
        "--model",
        default="resnet18_md",
        help="encoder architecture: "
        + "resnet18_md or resnet50_md "
        + "(default: resnet18)"
        + "or torchvision version of any resnet model",
    )
    parser.add_argument("--model-path", help="Path to a trained model")
    parser.add_argument(
        "--data-dir",
        default="/visinf/projects_students/monolab/data/kitti",
        help="path to the dataset folder. \
                            The filenames given in filenames_file \
                            are relative to this path.",
    )
    parser.add_argument(
        "--output-dir",
        default="/visinf/projects_students/monolab/results/",
        help="Output directory for all results generated during an experiment run",
    )
    parser.add_argument("--input-height", type=int, help="input height", default=256)
    parser.add_argument("--input-width", type=int, help="input width", default=512)
    parser.add_argument(
        "--input-channels",
        default=3,
        type=int,
        help="Number of channels in input tensor",
    )
    parser.add_argument(
        "--device", default="cuda:0", help='choose cpu or cuda:0 device"'
    )
    parser.add_argument(
        "--num-workers", default=4, type=int, help="Number of workers in dataloader"
    )
    parser.add_argument("--use-multiple-gpu", default=False)
    parser.add_argument(
        "--log-level",
        default="info",
        choices=["verbose", "info", "warning", "error", "debug"],
        help="Log level",
    )
    parser.add_argument(
        "--eval",
        default="none",
        type=str,
        help="Either evaluate on eigensplit or on kitti gt",
        choices=["kitti-gt", "eigen", "none"],
    )
    parser.add_argument("--log-file", default="monolab.log", help="Log file")
    args = parser.parse_args()
    return args


class TestRunner:
    def __init__(self, args):
        self.args = args

        # Set up model
        self.device = args.device
        self.model = get_model(args.model, n_input_channels=args.input_channels)

        if args.use_multiple_gpu:
            self.model = torch.nn.DataParallel(self.model)

        self.load(args.model_path)
        self.model = self.model.to(self.device)

        args.augment_parameters = None
        args.do_augmentation = False

        # Load data
        self.output_dir = args.output_dir
        self.input_height = args.input_height
        self.input_width = args.input_width

        dataset = args.filenames_file.split('_')[0]

        self.n_img, self.loader = prepare_dataloader(
            root_dir=args.data_dir,
            filenames_file=args.filenames_file,
            mode="test",
            augment_parameters=None,
            do_augmentation=False,
            shuffle=False,
            batch_size=1,
            size=(args.input_height, args.input_width),
            num_workers=args.num_workers,
            dataset=dataset
        )

        logging.info("Using a testing data set with {} images".format(self.n_img))

        if "cuda" in self.device:
            torch.cuda.synchronize()

    def test(self):
        """ Test the model.

        Returns:
            None
        """

        self.model.eval()
        self.disparities = np.zeros(
            (self.n_img, self.input_height, self.input_width), dtype=np.float32
        )
        self.disparities_pp = np.zeros(
            (self.n_img, self.input_height, self.input_width), dtype=np.float32
        )
        with torch.no_grad():
            for (i, data) in enumerate(self.loader):
                # Get the inputs
                data = to_device(data, self.device)
                left = data.squeeze()
                # Do a forward pass
                disps = self.model(left)
                disp = disps[0][:, 0, :, :].unsqueeze(1)
                self.disparities[i] = disp[0].squeeze().cpu().numpy()
                self.disparities_pp[i] = post_process_disparity(
                    disps[0][:, 0, :, :].cpu().numpy()
                )

        if not os.path.exists(self.output_dir):
            os.makedirs(self.output_dir)

        np.save(os.path.join(self.output_dir, "disparities.npy"), self.disparities)
        np.save(
            os.path.join(self.output_dir, "disparities_pp.npy"), self.disparities_pp
        )

        for i in range(self.disparities.shape[0]):
            plt.imsave(
                os.path.join(self.output_dir, "pred_" + str(i) + ".png"),
                self.disparities[i],
                cmap="plasma",
            )

        logging.info("Finished Testing")

    def evaluate(self):
        """ Evaluates the model given either ground truth data or velodyne reprojected data

        Returns:
            None

        """

        # Evaluates on the 200 Kitti Stereo 2015 Test Files
        if self.args.eval == "kitti-gt":
            if "kitti_stereo_2015_test_files" not in self.args.filenames_file:
                raise ValueError(
                    "For KITTI GT evaluation, the test set should be 'kitti_stereo_2015_test_files.txt'"
                )
            abs_rel, sq_rel, rms, log_rms, a1, a2, a3 = EvaluateKittiGT(
                predicted_disps=self.disparities,
                gt_path=self.args.data_dir,
                min_depth=0,
                max_depth=80,
            ).evaluate()

        # Evaluates on the 697 Eigen Test Files
        elif self.args.eval == "eigen":
<<<<<<< HEAD
            if "kitti_eigen_test_files.txt" not in self.args.filenames_file:
                raise ValueError("For Eigen split evaluation, the test set should be 'kitti_eigen_test_files.txt'")
=======
            if "eigen_test_files.txt" not in self.args.filenames_file:
                raise ValueError(
                    "For Eigen split evaluation, the test set should be 'eigen_test_files.txt'"
                )
>>>>>>> 97fbe049
            abs_rel, sq_rel, rms, log_rms, a1, a2, a3 = EvaluateEigen(
                predicted_disps=self.disparities,
                test_file_path=self.args.filenames_file,
                gt_path=self.args.data_dir,
                min_depth=0,
                max_depth=80,
            ).evaluate()
        else:
            logging.warning(
                "{} is not a valid evaluation procedure.".format(self.args.eval)
            )

        logging.info(
            "{:>10}, {:>10}, {:>10}, {:>10}, {:>10}, {:>10}, {:>10}".format(
                "abs_rel", "sq_rel", "rms", "log_rms", "a1", "a2", "a3"
            )
        )
        logging.info(
            "{:10.4f}, {:10.4f}, {:10.3f}, {:10.3f}, {:10.3f}, {:10.3f}, {:10.3f}".format(
                abs_rel.mean(),
                sq_rel.mean(),
                rms.mean(),
                log_rms.mean(),
                a1.mean(),
                a2.mean(),
                a3.mean(),
            )
        )

    def save(self, path: str) -> None:
        """ Save a .pth state dict from self.model

        Args:
            path: path to .pth state dict file

        Returns:
            None
        """
        torch.save(self.model.state_dict(), path)

    def load(self, path: str) -> None:
        """ Load a .pth state dict into self.model

        Args:
            path: path to .pth state dict file

        Returns:
            None
        """
        self.model.load_state_dict(torch.load(path, map_location=self.device))


def post_process_disparity(disp: np.ndarray) -> np.ndarray:
    """ Apply the post-processing step described in the paper

    Args:
        disp: [2, h, w] array, a disparity map

    Returns:
        post-processed disparity map
    """
    (_, h, w) = disp.shape
    l_disp = disp[0, :, :]
    r_disp = np.fliplr(disp[1, :, :])
    m_disp = 0.5 * (l_disp + r_disp)
    (l, _) = np.meshgrid(np.linspace(0, 1, w), np.linspace(0, 1, h))
    l_mask = 1.0 - np.clip(20 * (l - 0.05), 0, 1)
    r_mask = np.fliplr(l_mask)
    return r_mask * l_disp + l_mask * r_disp + (1.0 - l_mask - r_mask) * m_disp


if __name__ == "__main__":
    args = parse_args()
    setup_logging(level=args.log_level, filename=args.log_file)

    model = TestRunner(args)
    model.test()

    if args.eval:
        model.evaluate()<|MERGE_RESOLUTION|>--- conflicted
+++ resolved
@@ -7,8 +7,8 @@
 
 from utils import get_model, to_device, setup_logging
 from monolab.data_loader import prepare_dataloader
-from evaluate.eval_eigensplit import EvaluateEigen
-from evaluate.eval_kitti_gt import EvaluateKittiGT
+from eval.eval_eigensplit import EvaluateEigen
+from eval.eval_kitti_gt import EvaluateKittiGT
 
 
 def parse_args() -> argparse.Namespace:
@@ -184,15 +184,10 @@
 
         # Evaluates on the 697 Eigen Test Files
         elif self.args.eval == "eigen":
-<<<<<<< HEAD
             if "kitti_eigen_test_files.txt" not in self.args.filenames_file:
-                raise ValueError("For Eigen split evaluation, the test set should be 'kitti_eigen_test_files.txt'")
-=======
-            if "eigen_test_files.txt" not in self.args.filenames_file:
                 raise ValueError(
-                    "For Eigen split evaluation, the test set should be 'eigen_test_files.txt'"
+                    "For Eigen split evaluation, the test set should be 'kitti_eigen_test_files.txt'"
                 )
->>>>>>> 97fbe049
             abs_rel, sq_rel, rms, log_rms, a1, a2, a3 = EvaluateEigen(
                 predicted_disps=self.disparities,
                 test_file_path=self.args.filenames_file,
