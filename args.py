import argparse


def parse_args() -> argparse.Namespace:
    parser = argparse.ArgumentParser(
        description="PyTorch Monolab: Monodepth x " "DeepLabv3+"
    )

    parser.add_argument(
        "--data-dir",
        default="/visinf/projects_students/monolab/data/kitti",
        help="path to the dataset folder. \
                        The filenames given in filenames_file \
                        are relative to this path.",
    )
    parser.add_argument(
        "--filenames-file",
        help="File that contains a list of filenames for training. \
                        Each line should contain left and right image paths \
                        separated by a space.",
    )
    parser.add_argument(
        "--val-filenames-file",
        help="File that contains a list of filenames for validation. \
                            Each line should contain left and right image paths \
                            separated by a space.",
    )
    parser.add_argument(
        "--model",
        default="resnet18_md",
        help="encoder architecture: "
        + "resnet18_md or resnet50_md "
        + "(default: resnet18)"
        + "or torchvision version of any resnet model",
    )
    parser.add_argument("--model-path", help="path to the trained model")
    parser.add_argument(
        "--output-dir",
        default="/visinf/projects_students/monolab/results/",
        help="Output directory for all results generated during an experiment run",
    )
    parser.add_argument("--input-height", type=int, help="input height", default=256)
    parser.add_argument("--input-width", type=int, help="input width", default=512)
    parser.add_argument(
        "--epochs", type=int, default=50, help="number of total " "epochs to run"
    )
    parser.add_argument(
        "--learning-rate",
        type=float,
        default=1e-4,
        help="initial learning rate (" "default: 1e-4)",
    )
    parser.add_argument(
        "--adjust-lr",
        default=True,
        help="apply learning rate decay or not\
                            (default: True)",
    )
    parser.add_argument(
        "--batch-size", default=256, type=int, help="mini-batch size (default: 256)"
    )
    parser.add_argument(
        "--device", default="cuda:0", help='choose cpu or cuda:0 device"'
    )
    parser.add_argument(
        "--do-augmentation", default=True, help="do augmentation of images or not"
    )
    parser.add_argument(
        "--augment-parameters",
        default=[0.8, 1.2, 0.5, 2.0, 0.8, 1.2],
        help="lowest and highest values for gamma,\
                        brightness and color respectively",
    )
    parser.add_argument(
        "--input-channels",
        default=3,
        type=int,
        help="Number of channels in input tensor",
    )
    parser.add_argument(
        "--num-workers", default=4, type=int, help="Number of workers in dataloader"
    )
    parser.add_argument("--use-multiple-gpu", default=False)
    parser.add_argument(
        "--log-level",
        default="info",
        choices=["verbose", "info", "warning", "error", "debug"],
        help="Log level",
    )

    parser.add_argument(
<<<<<<< HEAD
        "--eval",
        default="none",
        type=str,
        help="Either evaluate on eigensplit or on kitti gt",
        choices=["kitti-gt", "eigen", "none"],
=======
        "--notify",
        default=None,
        help="Put in email-address to notify when training has finished"
>>>>>>> ca412ccf
    )

    parser.add_argument(
        "--tag",
        default="",
        type=str,
        help="Tag to identify runs in the result directory and tensorboard overviews",
    )
    parser.add_argument("--log-file", default="monolab.log", help="Log file")
    parser.add_argument(
        "--val-after-k-epochs",
        default=5,
        type=int,
        help="Validate after each k epochs.",
    )
    args = parser.parse_args()
    return args<|MERGE_RESOLUTION|>--- conflicted
+++ resolved
@@ -89,17 +89,9 @@
     )
 
     parser.add_argument(
-<<<<<<< HEAD
-        "--eval",
-        default="none",
-        type=str,
-        help="Either evaluate on eigensplit or on kitti gt",
-        choices=["kitti-gt", "eigen", "none"],
-=======
         "--notify",
         default=None,
         help="Put in email-address to notify when training has finished"
->>>>>>> ca412ccf
     )
 
     parser.add_argument(
